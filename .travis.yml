notifications:
  email: false

language: go

go:
  - 1.8

sudo: false

dist: trusty

install:
  - go get golang.org/x/tools/cmd/cover
<<<<<<< HEAD
  - make mock-install
  - make mock

jobs:
  include:
    - stage: Lint
      script: make lint
    - stage: Test unit and integration
      script: make test-unit-coverage
    - stage: Test e2e
      script: make test-e2e

=======
  - make lint-deps

jobs:
  include:
    - stage: lint
      script: make lint
    - stage: ci
      script: make ci
>>>>>>> f80827dc
cache:
  directories:
  - .ethereumtest<|MERGE_RESOLUTION|>--- conflicted
+++ resolved
@@ -12,12 +12,12 @@
 
 install:
   - go get golang.org/x/tools/cmd/cover
-<<<<<<< HEAD
-  - make mock-install
-  - make mock
+  - make lint-deps
 
 jobs:
   include:
+    - stage: lint
+      script: make lint
     - stage: Lint
       script: make lint
     - stage: Test unit and integration
@@ -25,16 +25,6 @@
     - stage: Test e2e
       script: make test-e2e
 
-=======
-  - make lint-deps
-
-jobs:
-  include:
-    - stage: lint
-      script: make lint
-    - stage: ci
-      script: make ci
->>>>>>> f80827dc
 cache:
   directories:
   - .ethereumtest