# Status bindings for go-ethereum

[![TravisCI Builds](https://img.shields.io/badge/TravisCI-URL-yellowgreen.svg?link=https://travis-ci.org/status-im/status-go)](https://travis-ci.org/status-im/status-go)
[![GoDoc](https://godoc.org/github.com/status-im/status-go?status.svg)](https://godoc.org/github.com/status-im/status-go) [![Master Build Status](https://img.shields.io/travis/status-im/status-go/master.svg?label=build/master)](https://github.com/status-im/status-go/tree/master) [![Develop Build Status](https://img.shields.io/travis/status-im/status-go/develop.svg?label=build/develop)](https://github.com/status-im/status-go/tree/develop)

# Docs

- [How To Build](https://docs.status.im/docs/build_status_go.html)
- [How To Contribute](CONTRIBUTING.md)

<<<<<<< HEAD
# Intro

status-go is an underlying part of [Status](https://status.im/) - a browser, messenger, and gateway to a decentralized world.

It's written in Go and requires Go 1.8 or above.

It uses Makefile to do most common actions. See `make help` output for available commands.

status-go uses [go-ethereum](https://github.com/ethereum/go-ethereum) with [some patches applied](./_assets/patches/geth) in it, located under [`vendor/`](./vendor/github.com/ethereum/go-ethereum) directory. See [geth patches README](./_assets/patches/geth/README.md) for more info.

# Build

There are two main modes status-go can be built:

- standalone server
- library to link for Android or iOS

Use following Makefile commands:

- `make statusgo` (builds binary into `build/bin/statusd`)
- `make statusgo-android` (builds .aar file `build/bin/statusgo-android-16.aar`)
- `make statusgo-ios` (builds iOS framework in `build/bin/statusgo-ios-9.3-framework`)

In order to build and use `status-go` directly from `status-react`, follow the instructions in https://wiki.status.im/Building_Status, under the '**Building Status with the checked-out version of status-go**' section.

# Debugging

In order to see the log files while debugging on an Android device, do the following:

- Ensure that the app can write to disk by granting it file permissions. For that, you can for instance set your avatar from a file on disk.
- Connect a USB cable to your phone and make sure you can use `adb`.

Run

```shell
adb shell tail -f sdcard/Download/geth.log
```

## IDE Debugging

If you're using Visual Studio Code, you can rename the `.vscode/launch.example.json` file to `launch.json` so that you can run the app with the debugger attached.

# Testing

To setup accounts passphrase you need to setup an environment variable: `export ACCOUNT_PASSWORD="secret_pass_phrase"`.

Make sure the dependencies are installed first by running:

```shell
make lint-install
make mock-install
```

To test fully statusgo, use:

```shell
make ci
```

To test statusgo using a given network by name, use:

```shell
make ci networkid=rinkeby
```

To test statusgo using a given network by number ID, use:

```shell
make ci networkid=3
```

If you have problems running tests on public network we suggest reading [e2e guide](t/e2e/README.md).

If you want to launch specific test, for instance `RPCSendTransactions`, use the following command:

```shell
go test -v ./api/ -testify.m ^RPCSendTransaction$
```

Note `-testify.m` as [testify/suite](https://godoc.org/github.com/stretchr/testify/suite) is used to group individual tests.

# Licence
=======
# License
>>>>>>> bdbceba6

[Mozilla Public License 2.0](https://github.com/status-im/status-go/blob/develop/LICENSE.md)<|MERGE_RESOLUTION|>--- conflicted
+++ resolved
@@ -8,91 +8,6 @@
 - [How To Build](https://docs.status.im/docs/build_status_go.html)
 - [How To Contribute](CONTRIBUTING.md)
 
-<<<<<<< HEAD
-# Intro
-
-status-go is an underlying part of [Status](https://status.im/) - a browser, messenger, and gateway to a decentralized world.
-
-It's written in Go and requires Go 1.8 or above.
-
-It uses Makefile to do most common actions. See `make help` output for available commands.
-
-status-go uses [go-ethereum](https://github.com/ethereum/go-ethereum) with [some patches applied](./_assets/patches/geth) in it, located under [`vendor/`](./vendor/github.com/ethereum/go-ethereum) directory. See [geth patches README](./_assets/patches/geth/README.md) for more info.
-
-# Build
-
-There are two main modes status-go can be built:
-
-- standalone server
-- library to link for Android or iOS
-
-Use following Makefile commands:
-
-- `make statusgo` (builds binary into `build/bin/statusd`)
-- `make statusgo-android` (builds .aar file `build/bin/statusgo-android-16.aar`)
-- `make statusgo-ios` (builds iOS framework in `build/bin/statusgo-ios-9.3-framework`)
-
-In order to build and use `status-go` directly from `status-react`, follow the instructions in https://wiki.status.im/Building_Status, under the '**Building Status with the checked-out version of status-go**' section.
-
-# Debugging
-
-In order to see the log files while debugging on an Android device, do the following:
-
-- Ensure that the app can write to disk by granting it file permissions. For that, you can for instance set your avatar from a file on disk.
-- Connect a USB cable to your phone and make sure you can use `adb`.
-
-Run
-
-```shell
-adb shell tail -f sdcard/Download/geth.log
-```
-
-## IDE Debugging
-
-If you're using Visual Studio Code, you can rename the `.vscode/launch.example.json` file to `launch.json` so that you can run the app with the debugger attached.
-
-# Testing
-
-To setup accounts passphrase you need to setup an environment variable: `export ACCOUNT_PASSWORD="secret_pass_phrase"`.
-
-Make sure the dependencies are installed first by running:
-
-```shell
-make lint-install
-make mock-install
-```
-
-To test fully statusgo, use:
-
-```shell
-make ci
-```
-
-To test statusgo using a given network by name, use:
-
-```shell
-make ci networkid=rinkeby
-```
-
-To test statusgo using a given network by number ID, use:
-
-```shell
-make ci networkid=3
-```
-
-If you have problems running tests on public network we suggest reading [e2e guide](t/e2e/README.md).
-
-If you want to launch specific test, for instance `RPCSendTransactions`, use the following command:
-
-```shell
-go test -v ./api/ -testify.m ^RPCSendTransaction$
-```
-
-Note `-testify.m` as [testify/suite](https://godoc.org/github.com/stretchr/testify/suite) is used to group individual tests.
-
-# Licence
-=======
 # License
->>>>>>> bdbceba6
 
 [Mozilla Public License 2.0](https://github.com/status-im/status-go/blob/develop/LICENSE.md)